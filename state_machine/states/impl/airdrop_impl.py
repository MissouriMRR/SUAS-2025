"""Implements the behavior of the Airdrop state."""

import asyncio
import logging
import json

from state_machine.state_tracker import update_state

from state_machine.states.airdrop import Airdrop
from state_machine.states.land import Land
from state_machine.states.waypoint import Waypoint
from state_machine.states.state import State

from flight.maestro.air_drop import AirdropControl
from flight.waypoint.goto import move_to


async def run(self: Airdrop) -> State:
    """
    Implements the run method for the Airdrop state.

    Returns
    -------
    Waypoint : State
        The next state after the drone has successfully completed the Airdrop.

    Notes
    -----
    This method is responsible for initiating the Airdrop process of the drone and transitioning
    it back to the Waypoint state.
    """
    try:
        update_state("Airdrop")
        logging.info("Airdrop")
        if self.drone.address == "serial:///dev/ttyUSB0:921600":
            # setup airdrop
            airdrop = AirdropControl()

        with open("flight/data/output.json", encoding="utf8") as output:
            bottle_locations = json.load(output)

        with open("flight/data/bottles.json", encoding="utf8") as output:
            cylinders = json.load(output)

        logging.info("Moving to bottle drop")

        bottle: int
        servo_num: int
        cylinder_num: str

        # setting a priority for bottles
        if (cylinders["C1"])["Loaded"]:
            bottle = (cylinders["C1"])["Bottle"]
            servo_num = (cylinders["C1"])["Bottle"]
            cylinder_num = "C1"
        elif (cylinders["C3"])["Loaded"]:
            bottle = (cylinders["C3"])["Bottle"]
            servo_num = (cylinders["C3"])["Bottle"]
            cylinder_num = "C3"
        elif (cylinders["C2"])["Loaded"]:
            bottle = (cylinders["C2"])["Bottle"]
            servo_num = (cylinders["C2"])["Bottle"]
            cylinder_num = "C2"

        bottle_loc: dict[str, float] = bottle_locations[str(bottle)]

        # Move to the bottle with priority
        await move_to(self.drone.system, bottle_loc["latitude"], bottle_loc["longitude"], 80)

<<<<<<< HEAD
        logging.info("Starting bottle drop %s", str(bottle))
=======
        logging.info("Starting bottle drop %s", bottle)
>>>>>>> 0e565be5
        if self.drone.address == "serial:///dev/ttyUSB0:921600":
            await airdrop.drop_bottle(servo_num)

        (cylinders[cylinder_num])["Loaded"] = False

        with open("flight/data/bottles.json", encoding="utf8") as output:
            json.dump(cylinders, output)

        await asyncio.sleep(
            15
        )  # This will need to be changed based on how long it takes to drop the bottle

        logging.info("-- Airdrop done!")

        continue_run: bool = False

        for cylinder in cylinders:
            if cylinder["Loaded"]:
                continue_run = True

        if continue_run:
            return Waypoint(self.drone, self.flight_settings)
        return Land(self.drone, self.flight_settings)

    except asyncio.CancelledError as ex:
        logging.error("Airdrop state canceled")
        raise ex
    finally:
        pass


# Setting the run_callable attribute of the Airdrop class to the run function
Airdrop.run_callable = run<|MERGE_RESOLUTION|>--- conflicted
+++ resolved
@@ -67,11 +67,7 @@
         # Move to the bottle with priority
         await move_to(self.drone.system, bottle_loc["latitude"], bottle_loc["longitude"], 80)
 
-<<<<<<< HEAD
-        logging.info("Starting bottle drop %s", str(bottle))
-=======
         logging.info("Starting bottle drop %s", bottle)
->>>>>>> 0e565be5
         if self.drone.address == "serial:///dev/ttyUSB0:921600":
             await airdrop.drop_bottle(servo_num)
 
