--- conflicted
+++ resolved
@@ -5,11 +5,8 @@
 import logging
 
 from state_machine.states.land import Land
-<<<<<<< HEAD
-=======
-from state_machine.states.state import State
+
 from mavsdk.telemetry import FlightMode
->>>>>>> ff88f97b
 
 
 async def run(self: Land) -> None:
@@ -33,18 +30,14 @@
         logging.info("Landing")
 
         # Instruct the drone to land
-<<<<<<< HEAD
+
         await self.drone.system.action.return_to_launch()
 
-        # return Start(self.drone, self.flight_settings)
-=======
-        await self.drone.system.action.land()
         time.sleep(5)
         async for flight_mode in self.drone.system.telemetry.flight_mode():
             while flight_mode == FlightMode.Land:
                 time.sleep(1)
 
->>>>>>> ff88f97b
     except asyncio.CancelledError as ex:
         logging.error("Land state canceled")
         raise ex
