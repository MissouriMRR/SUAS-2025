"""Implements the behavior of the ODLC state."""

import asyncio
from ctypes import c_bool
from multiprocessing import Process, Value
from multiprocessing.sharedctypes import SynchronizedBase
import logging
import json

from flight.camera import Camera
<<<<<<< HEAD
from flight.waypoint.goto import move_to
=======
from state_machine.state_tracker import update_state
>>>>>>> 7ad35fe3
from state_machine.states.airdrop import Airdrop
from state_machine.states.odlc import ODLC
from state_machine.states.state import State
from vision.flyover_vision_pipeline import flyover_pipeline


async def run(self: ODLC) -> State:
    """
    Implements the run method for the ODLC state.

    This method initiates the ODLC scanning process of the drone, takes pictures and transfers
    picture data to the vision code, and then transitions to the Airdrop state.

    Parameters
    ----------
    self : ODLC
        The current instance of the ODLC state.

    Returns
    -------
    Airdrop : State
        The next state after the drone has successfully scanned the ODLC area.

    Raises
    ------
    asyncio.CancelledError
        If the execution of the ODLC state is canceled.

    Notes
    -----
    The type hinting for the capture_status variable is broken, see
    https://github.com/python/typeshed/issues/8799
    """
    try:
<<<<<<< HEAD
        # Synchronized type hint is broken, see https://github.com/python/typeshed/issues/8799
=======
        update_state("ODLC")
        # Syncronized type hint is broken, see https://github.com/python/typeshed/issues/8799
>>>>>>> 7ad35fe3
        capture_status: SynchronizedBase[c_bool] = Value(c_bool, False)  # type: ignore

        vision_process = Process(target=vision_odlc_logic, args=(capture_status,))
        vision_process.start()
        await find_odlcs(self, capture_status)
        try:
            logging.info("Flight process joined")
            vision_process.join()
            logging.info("Vision process joined")

            logging.info("Done!")
        except KeyboardInterrupt:
            logging.critical(
                "Keyboard interrupt detected. Killing state machine and landing drone."
            )
        return Airdrop(self.drone, self.flight_settings)
    except asyncio.CancelledError as ex:
        logging.error("ODLC state canceled")
        raise ex
    finally:
        pass


async def find_odlcs(self: ODLC, capture_status: "SynchronizedBase[c_bool]") -> None:
    """
    Implements the run method for the ODLC state.

    Returns
    -------
    Airdrop : State
        The next state after the drone has successfully scanned the ODLC area.

    Notes
    -----
    This method is responsible for initiating the ODLC scanning process of the drone.
    """
    try:
        logging.info("ODLC")

        # Initialize the camera
        if self.flight_settings.sim_flag is False:
            camera: Camera | None = Camera()
        else:
            camera = None

        # These waypoint values are all that are needed to traverse the whole odlc drop location
        # because it is a small rectangle
        # The first waypoint is the midpoint of
        # the left side of the rectangle(one of the short sides), the second point is the
        # midpoint of the right side of the rectangle(other short side),
        # and the third point is the top left corner of the rectangle
        # it goes there for knowing where the drone ends to travel to each of the drop locations,
        # the altitude is locked at 100 because
        # we want the drone to stay level and the camera to view the whole odlc boundary
        # the altitude 100 feet was chosen to cover the whole odlc boundary
        # because the boundary is 70ft by 360ft the fov of the camera
        # is vertical 52.1 degrees and horizontal 72.5,
        # so using the minimum length side of the photo the coverage would be 90 feet allowing
        # 10 feet overlap on both sides
        waypoint: dict[str, list[float]] = {
            "lats": [38.31451966813249, 38.31430872867596, 38.31461622313521],
            "longs": [-76.54519982319357, -76.54397320409971, -76.54516993186949],
            "Altitude": [100],
        }

        # traverses the 3 waypoints starting at the midpoint on left to midpoint on the right
        # then to the top left corner at the rectangle
        with open("flight/data/output.json", encoding="ascii") as output:
            airdrop_dict = json.load(output)
            airdrops: int = len(airdrop_dict)
            point: int
        while airdrops != 5:
            logging.info("Starting odlc zone flyover")

            for point in range(3):
                take_photos: bool = False

                if point == 0:
                    logging.info("Moving to the center of the west boundary")
                elif point == 1:
                    # starts taking photos at a .5 second interval because we want
                    # to get multiple photos of the boundary so there is overlap and
                    # the speed of the drone should be 20 m/s which is 64 feet/s which means
                    # it will traverse the length of the boundary (360 ft) in 6 sec
                    # and that means with the shortest length of photos
                    #  being taken depending on rotation
                    # would be 90 feet and we want to take multiple photos
                    # so we would need a minimum of 4 photos to cover
                    #  the whole boundary and we want multiple,
                    # so using .5 seconds between each photo allows
                    # it to take a minimum of 12 photos of
                    #  the odlc boundary which will capture the whole area

                    logging.info("Moving to the center of the east boundary")
                    take_photos = True

                elif point == 2:
                    capture_status.value = c_bool(True)  # type: ignore
                    logging.info("Moving to the north west corner")

                if camera:
                    await camera.odlc_move_to(
                        self.drone,
                        waypoint["lats"][point],
                        waypoint["longs"][point],
                        waypoint["Altitude"][0],
                        5 / 6,
                        take_photos,
                    )
                else:
                    await move_to(
                        self.drone.system,
                        waypoint["lats"][point],
                        waypoint["longs"][point],
                        waypoint["Altitude"][0],
                        5 / 6,
                    )

            with open("flight/data/output.json", encoding="ascii") as output:
                airdrop_dict = json.load(output)
                airdrops = len(airdrop_dict)

        self.drone.odlc_scan = False
    except asyncio.CancelledError as ex:
        logging.error("ODLC state canceled")
        raise ex
    finally:
        pass


def vision_odlc_logic(capture_status: "SynchronizedBase[c_bool]") -> None:
    """
    Implements the run method for the ODLC state.

    Returns
    -------
    Airdrop : State
        The next state after the drone has successfully scanned the ODLC area.

    Notes
    -----
    This method is responsible for initiating the ODLC scanning process of the drone
    and transitioning it to the Airdrop state.
    """
    try:
        flyover_pipeline("flight/data/camera.json", capture_status, "flight/data/output.json")
    except asyncio.CancelledError as ex:
        logging.error("ODLC state canceled")
        raise ex
    finally:
        pass


# Setting the run_callable attribute of the ODLC class to the run function
ODLC.run_callable = run<|MERGE_RESOLUTION|>--- conflicted
+++ resolved
@@ -8,11 +8,8 @@
 import json
 
 from flight.camera import Camera
-<<<<<<< HEAD
 from flight.waypoint.goto import move_to
-=======
 from state_machine.state_tracker import update_state
->>>>>>> 7ad35fe3
 from state_machine.states.airdrop import Airdrop
 from state_machine.states.odlc import ODLC
 from state_machine.states.state import State
@@ -47,12 +44,8 @@
     https://github.com/python/typeshed/issues/8799
     """
     try:
-<<<<<<< HEAD
-        # Synchronized type hint is broken, see https://github.com/python/typeshed/issues/8799
-=======
         update_state("ODLC")
         # Syncronized type hint is broken, see https://github.com/python/typeshed/issues/8799
->>>>>>> 7ad35fe3
         capture_status: SynchronizedBase[c_bool] = Value(c_bool, False)  # type: ignore
 
         vision_process = Process(target=vision_odlc_logic, args=(capture_status,))
