"""Implement the behavior of the Waypoint state."""

# pylint: disable=too-many-locals

import asyncio
import logging
from typing import Final

import mavsdk.telemetry
import utm

from mavsdk.action import ActionError

from flight.extract_gps import extract_gps, GPSData
from flight.extract_gps import (
    WaypointUtm as WaylistUtm,
    BoundaryPointUtm as BoundarylistUtm,
)

from flight.waypoint.geometry import LineSegment, Point
from flight.waypoint.goto import move_to
from flight.waypoint.graph import GraphNode
from flight.waypoint import pathfinding

from state_machine.states.airdrop import Airdrop
from state_machine.states.odlc import ODLC
from state_machine.states.state import State
from state_machine.states.waypoint import Waypoint
from state_machine.state_tracker import update_state

BOUNDARY_SHRINKAGE: Final[float] = 5.0  # in meters


async def run(self: Waypoint) -> State:
    """
    Run method implementation for the Waypoint state.

    This method instructs the drone to navigate to a specified waypoint and
    transitions to the Airdrop or ODLC State.

    Returns
    -------
    Airdrop : State
        The next state after successfully reaching the specified waypoint and
        initiating the Airdrop process.
    ODLC : State
        The next state after successfully reaching the specified waypoint and
        initiating the ODLC process.

    Notes
    -----
    This method is responsible for guiding the drone to a predefined waypoint in its flight path.
    Upon reaching the waypoint, it transitions the drone to the Land state to initiate landing.

    """

    try:
<<<<<<< HEAD
        if not self.flight_settings.skip_waypoint:
            await waypoint_logic(self)

        return (ODLC if self.drone.odlc_scan else Airdrop)(self.drone, self.flight_settings)
=======
        update_state("Waypoint")
        logging.info("Waypoint state running")

        if self.flight_settings.skip_waypoint:
            return (ODLC if self.drone.odlc_scan else Airdrop)(self.drone, self.flight_settings)

        gps_dict: GPSData = extract_gps(self.flight_settings.path_data_path)
        waypoints_utm: list[WaylistUtm] = gps_dict["waypoints_utm"]
>>>>>>> b8738092

    except asyncio.CancelledError as ex:
        logging.error("Waypoint state canceled")
        raise ex
    finally:
        pass


async def waypoint_logic(self: Waypoint) -> None:
    """
    Run the logic for the waypoint state.

    Parameters
    ----------
    self : Waypoint
        The waypoint state object.
    """
    logging.info("Waypoint state running")

    gps_dict: GPSData = extract_gps(self.flight_settings.path_data_path)
    waypoints_utm: list[WaylistUtm] = gps_dict["waypoints_utm"]

<<<<<<< HEAD
    boundary_points: list[BoundarylistUtm] = gps_dict["boundary_points_utm"]
    boundary_points.pop()  # The last point is a duplicate of the first
=======
            curr_altitude: float = drone_position.relative_altitude_m
            # altitude_slope: float = (waypoint.altitude - curr_altitude) / path_length
>>>>>>> b8738092

    boundary_vertices: list[Point] = []
    for point in boundary_points:
        boundary_vertices.append(Point(point.easting, point.northing))

    search_graph: list[GraphNode[Point, float]] = pathfinding.create_pathfinding_graph(
        boundary_vertices, BOUNDARY_SHRINKAGE
    )

    for waypoint_num, waypoint in enumerate(waypoints_utm):
        drone_position: mavsdk.telemetry.Position = await anext(
            self.drone.system.telemetry.position()
        )
        drone_northing, drone_easting, _, _ = utm.from_latlon(
            drone_position.latitude_deg,
            drone_position.longitude_deg,
            boundary_points[0].zone_number,
            boundary_points[0].zone_letter,
        )

        goto_points: list[Point]
        try:
            goto_points = list(
                pathfinding.shortest_path_between(
                    Point(drone_easting, drone_northing),
                    Point(waypoint.easting, waypoint.northing),
                    search_graph,
                )
            )
        except RuntimeError:
            # Unable to find path that doesn't intersect boundary
            # This should never happen
            goto_points = [Point(waypoint.easting, waypoint.northing)]

        path_length: float = (
            sum(
                line_segment.length()
                for line_segment in LineSegment.from_points(goto_points, False)
            )
            + (goto_points[0] - Point(drone_easting, drone_northing)).distance_from_origin()
        )

<<<<<<< HEAD
        curr_altitude: float = drone_position.relative_altitude_m
        altitude_slope: float = (waypoint.altitude - curr_altitude) / path_length

        goto_points.pop()  # The last point is just the waypoint

        lat_deg: float
        lon_deg: float
        lat_deg, lon_deg = utm.to_latlon(
            waypoint.easting, waypoint.northing, waypoint.zone_number, waypoint.zone_letter
        )
=======
                # Gradually move toward goal altitude
                curr_altitude += (
                    (waypoint.altitude - curr_altitude) / path_length
                ) * line_segment.length()

                try:
                    await move_to(self.drone.system, lat_deg, lon_deg, curr_altitude)
                except ActionError:
                    logging.warning(ActionError)

            await move_to(self.drone.system, lat_deg, lon_deg, waypoint.altitude)
>>>>>>> b8738092

        logging.info("Moving to waypoint %d (lat=%f, lon=%f)", waypoint_num, lat_deg, lon_deg)

        for line_segment in LineSegment.from_points(goto_points, False):
            lat_deg, lon_deg = utm.to_latlon(
                line_segment.p_2.x,
                line_segment.p_2.y,
                boundary_points[0].zone_number,
                boundary_points[0].zone_letter,
            )

            # Gradually move toward goal altitude
            curr_altitude += altitude_slope * line_segment.length()

            try:
                await move_to(self.drone.system, lat_deg, lon_deg, curr_altitude, 0.83)
            except ActionError:
                logging.warning(ActionError)

        # use 0.9 for fast_param to get within 25 ft of waypoint with plenty of leeway
        # while being fast (values above 5/6 and less than 1 check for lat and lon with
        # 5 digit of precision, or about 1.11 m)
        await move_to(self.drone.system, lat_deg, lon_deg, waypoint.altitude, 0.9)

        logging.info("Reached waypoint %d", waypoint_num)


# Set the run_callable attribute of the Waypoint class to the run function
Waypoint.run_callable = run<|MERGE_RESOLUTION|>--- conflicted
+++ resolved
@@ -55,21 +55,10 @@
     """
 
     try:
-<<<<<<< HEAD
         if not self.flight_settings.skip_waypoint:
             await waypoint_logic(self)
 
         return (ODLC if self.drone.odlc_scan else Airdrop)(self.drone, self.flight_settings)
-=======
-        update_state("Waypoint")
-        logging.info("Waypoint state running")
-
-        if self.flight_settings.skip_waypoint:
-            return (ODLC if self.drone.odlc_scan else Airdrop)(self.drone, self.flight_settings)
-
-        gps_dict: GPSData = extract_gps(self.flight_settings.path_data_path)
-        waypoints_utm: list[WaylistUtm] = gps_dict["waypoints_utm"]
->>>>>>> b8738092
 
     except asyncio.CancelledError as ex:
         logging.error("Waypoint state canceled")
@@ -87,18 +76,14 @@
     self : Waypoint
         The waypoint state object.
     """
+    update_state("Waypoint")
     logging.info("Waypoint state running")
 
     gps_dict: GPSData = extract_gps(self.flight_settings.path_data_path)
     waypoints_utm: list[WaylistUtm] = gps_dict["waypoints_utm"]
 
-<<<<<<< HEAD
     boundary_points: list[BoundarylistUtm] = gps_dict["boundary_points_utm"]
     boundary_points.pop()  # The last point is a duplicate of the first
-=======
-            curr_altitude: float = drone_position.relative_altitude_m
-            # altitude_slope: float = (waypoint.altitude - curr_altitude) / path_length
->>>>>>> b8738092
 
     boundary_vertices: list[Point] = []
     for point in boundary_points:
@@ -141,9 +126,8 @@
             + (goto_points[0] - Point(drone_easting, drone_northing)).distance_from_origin()
         )
 
-<<<<<<< HEAD
         curr_altitude: float = drone_position.relative_altitude_m
-        altitude_slope: float = (waypoint.altitude - curr_altitude) / path_length
+        # altitude_slope: float = (waypoint.altitude - curr_altitude) / path_length
 
         goto_points.pop()  # The last point is just the waypoint
 
@@ -152,19 +136,6 @@
         lat_deg, lon_deg = utm.to_latlon(
             waypoint.easting, waypoint.northing, waypoint.zone_number, waypoint.zone_letter
         )
-=======
-                # Gradually move toward goal altitude
-                curr_altitude += (
-                    (waypoint.altitude - curr_altitude) / path_length
-                ) * line_segment.length()
-
-                try:
-                    await move_to(self.drone.system, lat_deg, lon_deg, curr_altitude)
-                except ActionError:
-                    logging.warning(ActionError)
-
-            await move_to(self.drone.system, lat_deg, lon_deg, waypoint.altitude)
->>>>>>> b8738092
 
         logging.info("Moving to waypoint %d (lat=%f, lon=%f)", waypoint_num, lat_deg, lon_deg)
 
@@ -177,17 +148,16 @@
             )
 
             # Gradually move toward goal altitude
-            curr_altitude += altitude_slope * line_segment.length()
+            curr_altitude += (
+                (waypoint.altitude - curr_altitude) / path_length
+            ) * line_segment.length()
 
             try:
-                await move_to(self.drone.system, lat_deg, lon_deg, curr_altitude, 0.83)
+                await move_to(self.drone.system, lat_deg, lon_deg, curr_altitude)
             except ActionError:
                 logging.warning(ActionError)
 
-        # use 0.9 for fast_param to get within 25 ft of waypoint with plenty of leeway
-        # while being fast (values above 5/6 and less than 1 check for lat and lon with
-        # 5 digit of precision, or about 1.11 m)
-        await move_to(self.drone.system, lat_deg, lon_deg, waypoint.altitude, 0.9)
+        await move_to(self.drone.system, lat_deg, lon_deg, waypoint.altitude)
 
         logging.info("Reached waypoint %d", waypoint_num)
 
