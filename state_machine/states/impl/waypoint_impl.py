--- conflicted
+++ resolved
@@ -10,9 +10,9 @@
 
 async def run(self: Waypoint) -> State:
     """
-    Implements the run method for the Waypoint state.
+    Run method implementation for the Waypoint state.
 
-    This method instructs the drone to move to a specified waypoint and transitions to the Land state.
+    This method instructs the drone to navigate to a specified waypoint and transitions to the Land state upon arrival.
 
     Parameters
     ----------
@@ -22,9 +22,8 @@
     Returns
     -------
     Land : State
-        The next state after reaching the specified waypoint and landing.
+        The next state after successfully reaching the specified waypoint and initiating the landing process.
 
-<<<<<<< HEAD
     Raises
     ------
     asyncio.CancelledError
@@ -32,8 +31,8 @@
 
     Notes
     -----
-    This method is responsible for instructing the drone to navigate to a specified waypoint.
-    Once the waypoint is reached, the drone transitions to the Land state.
+    This method is responsible for guiding the drone to a predefined waypoint in its flight path.
+    Upon reaching the waypoint, it transitions the drone to the Land state to initiate landing.
 
     """
     try:
@@ -49,13 +48,6 @@
         raise ex
     finally:
         pass
-=======
-    # try:
-    print("Moving to waypoint")
-    # await self.drone.system.action.goto_location(38, -92, 10, 0)
-    await move_to(self.drone.system, 38, -92, 10, 0)
-    return Land(self.drone)
->>>>>>> 1267b11b
 
-# Setting the run_callable attribute of the Waypoint class to the run function
+# Set the run_callable attribute of the Waypoint class to the run function
 Waypoint.run_callable = run