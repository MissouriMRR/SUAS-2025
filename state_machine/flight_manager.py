--- conflicted
+++ resolved
@@ -36,12 +36,7 @@
     """
 
     def __init__(self) -> None:
-<<<<<<< HEAD
         pass
-=======
-        """Initialize a flight manager object."""
-        self.drone_obj: Drone = Drone()
->>>>>>> 68852270
 
     def start_manager(self, sim_flag: bool) -> None:
         """
@@ -55,9 +50,9 @@
         """
         drone_obj: Drone = Drone()
         if sim_flag is True:
-            Drone.address = "udp://:14540"
+            drone_obj.address = "udp://:14540"
         else:
-            Drone.address = "serial:///dev/ttyUSB0:921600"
+            drone_obj.address = "serial:///dev/ttyUSB0:921600"
         flight_settings_obj: FlightSettings = FlightSettings()
 
         logging.info("Starting processes")
