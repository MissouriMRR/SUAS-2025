--- conflicted
+++ resolved
@@ -10,11 +10,7 @@
 
 from mavsdk import System
 
-<<<<<<< HEAD
-from ..waypoint import goto
-=======
 # from flight.waypoint import goto
->>>>>>> b766e3c5
 
 SIM_ADDR: str = "udp://:14540"
 CON_ADDR: str = "serial:///dev/ttyUSB0:921600"
