--- conflicted
+++ resolved
@@ -22,13 +22,8 @@
 
     async def picture_gps(self, drone: System) -> None:
         take_photos: bool = True
-<<<<<<< HEAD
-        pic: int =1
+        pic: int = 1
         info: dict[str,dict[str,int|list[int]]] = {}
-=======
-        pic: int = 1
-        info: dict = {}
->>>>>>> 1fd40c8f
         while take_photos:
             camera.do(Actions.actTakePicture)
             if 100 > pic % 10 > 9:
@@ -42,28 +37,21 @@
                 drone_long: float = position.longitude_deg
                 drone_alt: float = position.relative_altitude_m
 
-<<<<<<< HEAD
-            point: dict[str,dict[str,int|list[int]]] = {name : {"focal_length": 14,
-                "rotation_deg": [drone.offboard.Attitude.roll_deg, drone.offboard.Attitude.pitch_deg, drone.offboard.Attitude.yaw_deg],
-                "drone_coordinates": [drone_lat, drone_long],
+            point: dict[str,dict[str,int|list[int]]] = {
+                name : {
+                "focal_length": 14,
+                "rotation_deg": [
+                drone.offboard.Attitude.roll_deg, 
+                drone.offboard.Attitude.pitch_deg, 
+                drone.offboard.Attitude.yaw_deg
+                ],
+                "drone_coordinates": [
+                drone_lat, 
+                drone_long
+                ],
                 "altitude_f": drone_alt
                 }}
         
-=======
-            point: dict = {
-                name: {
-                    "focal_length": 14,
-                    "rotation_deg": [
-                        drone.offboard.Attitude.roll_deg,
-                        drone.offboard.Attitude.pitch_deg,
-                        drone.offboard.Attitude.yaw_deg,
-                    ],
-                    "drone_coordinates": [drone_lat, drone_long],
-                    "altitude_f": drone_alt,
-                }
-            }
-
->>>>>>> 1fd40c8f
             info.update(point)
 
             with open("camera.json", "w") as camera:
