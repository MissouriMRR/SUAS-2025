--- conflicted
+++ resolved
@@ -23,14 +23,10 @@
     async def picture_gps(self, drone: System) -> None:
         take_photos: bool = True
         pic: int = 1
-<<<<<<< HEAD
-        info: dict[str,dict[str,int|list[int|float]|float]] = {}
+        info: dict[str,dict[str, int | list[int | float] | float]] = {}
         #Camera gets ready to take photos
         camera: Camera = Camera()
         logging.info("Camera initialized and starting to take photos")
-=======
-        info: dict[str, dict[str, int | list[int]]] = {}
->>>>>>> 224688bb
         while take_photos:
             camera.do(Actions.actTakePicture)
             if 100 > pic % 10 > 9:
@@ -44,37 +40,18 @@
                 drone_long: float = position.longitude_deg
                 drone_alt: float = position.relative_altitude_m
 
-<<<<<<< HEAD
-            point: dict[str,dict[str,int|list[int|float]|float]] = {
+            point: dict[str,dict[str, int | list[int | float] | float]] = {
                 name : {
-                "focal_length": 14,
-                "rotation_deg": [
-                drone.offboard.Attitude.roll_deg, 
-                drone.offboard.Attitude.pitch_deg, 
-                drone.offboard.Attitude.yaw_deg
-                ],
-                "drone_coordinates": [
-                drone_lat, 
-                drone_long
-                ],
-                "altitude_f": drone_alt
+                    "focal_length": 14,
+                    "rotation_deg": [
+                        drone.offboard.Attitude.roll_deg, 
+                        drone.offboard.Attitude.pitch_deg, 
+                        drone.offboard.Attitude.yaw_deg
+                    ],
+                    "drone_coordinates": [drone_lat, drone_long],
+                    "altitude_f": drone_alt
                 }}
         
-=======
-            point: dict[str, dict[str, int | list[int]]] = {
-                name: {
-                    "focal_length": 14,
-                    "rotation_deg": [
-                        drone.offboard.Attitude.roll_deg,
-                        drone.offboard.Attitude.pitch_deg,
-                        drone.offboard.Attitude.yaw_deg,
-                    ],
-                    "drone_coordinates": [drone_lat, drone_long],
-                    "altitude_f": drone_alt,
-                }
-            }
-
->>>>>>> 224688bb
             info.update(point)
 
             with open("camera.json", "w") as camera:
