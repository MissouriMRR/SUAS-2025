"""Initialization Code for Flight State Machine"""
import asyncio
import logging
from mavsdk import System
from mavsdk.core import ConnectionState
import mavsdk
from multiprocessing import Queue

import logger
from communication import Communication
from flight import config
from flight.states import STATES, State, StateEnum
from flight.state_settings import StateSettings
import time

SIM_ADDR: str = "udp://:14540"  # Address to connect to drone simulator
CON_ADDR: str = "serial:///dev/ttyUSB0:921600"  # Address to connect to pixhawk w/ baud rate


class DroneNotFoundError(Exception):
    """
    Exception for when the drone cannot connect
    """

    pass


class StateMachine:
    """
    Class for the flight state machine

    Attributes
    ----------
    current_state : State
        State currently being run in the state machine

    Methods
    -------
    run() -> None
        Initiates the run method for each state in the state machine
    """

    def __init__(self, initial_state: State, drone: System) -> None:
        """
        Initializes flight state machine

        Parameters
        ----------
        initial_state : State
            First state of the flight state machine listed in STATES object
        drone : System
            MAVSDK object for drone control
        """
        self.current_state: State = initial_state
        self.drone: System = drone

    async def run(self) -> None:
        """
        Runs the flight code specific to each state until completion
        """
        while self.current_state:
            self.current_state = await self.current_state.run(self.drone)  # type: ignore[assignment]


async def log_flight_mode(drone: System) -> None:
    """
    Logs the drone's current flight mode

    Parameters
    ----------
    drone : System
        MAVSDK object for drone control
    """
    previous_flight_mode: str = ""
    flight_mode: str
    async for flight_mode in drone.telemetry.flight_mode():
        if flight_mode is not previous_flight_mode:
            previous_flight_mode = flight_mode
            logging.debug("Flight Mode: %s", flight_mode)


async def observe_in_air(drone: System, comm: Communication) -> None:
    """
    Monitor if the drone is currently flying, and return when landed

    Parameters
    ----------
    drone : System
        MAVSDK object for drone control
    comm : Communication
        Object to check the current state and enter the final state upon landing
    """
    was_in_air: bool = False
    is_in_air: bool
    async for is_in_air in drone.telemetry.in_air():
        if is_in_air:
            was_in_air = is_in_air
        if was_in_air and not is_in_air:
            comm.state = StateEnum.Final_State
            return


async def wait_for_connect(drone: System) -> None:
    """
    Waits for drone to connect before proceeding with flight code

    Parameters
    ----------
    drone : System
        MAVSDK object for drone control
    """
    state: ConnectionState
    async for state in drone.core.connection_state():
        if state.is_connected:
            logging.debug("Connected to drone with UUID: %s", state.uuid)
            return


async def init_drone(sim: bool) -> System:
    """
    Initializes flight by connecting to the drone or the simulator

    Parameters
    ----------
    sim : bool
        Flag for if the simulator will be used for current flight

    Returns
    -------
    drone : System
        MAVSDK object for drone control

    Raises
    ------
    DroneNotFoundError
        Will occur if drone fails to connect to simulator/pixhawk in the allotted time
    """
    system_addr: str = SIM_ADDR if sim else CON_ADDR
    drone: System = System()
    await drone.connect(system_addr)
    logging.debug("Waiting for drone to connect...")
    try:
        await asyncio.wait_for(wait_for_connect(drone), timeout=5)
    except asyncio.TimeoutError:
        raise DroneNotFoundError()
    await config.config_params(drone)
    return drone


async def start_flight(comm: Communication, drone: System, state_settings: StateSettings) -> None:
    """
    Creates the flight State Machine and monitors for exceptions

    Parameters
    ----------
    comm : Communication
        Object to facilitate state status information between flight & vision code
    drone : System
        MAVSDK object for drone control
    state_settings : StateSettings
        Basic information & parameters for current flight test
    """
    flight_mode_task = asyncio.ensure_future(log_flight_mode(drone))
    termination_task = asyncio.ensure_future(observe_in_air(drone, comm))
    try:
        initial_state: State = STATES[comm.state](state_settings)
        state_machine: StateMachine = StateMachine(initial_state, drone)
        await state_machine.run()
    except Exception:
        logging.exception("Exception occurred in State Machine")
        try:
            # Stop drone in air
            await drone.offboard.set_position_ned(mavsdk.offboard.PositionNedYaw(0, 0, 0, 0))
            await drone.offboard.set_velocity_ned(mavsdk.offboard.VelocityNedYaw(0, 0, 0, 0))
            await drone.offboard.set_velocity_body(mavsdk.offboard.VelocityBodyYawspeed(0, 0, 0, 0))
            # Have the drone pause
            await asyncio.sleep(config.WAIT)
            try:
                await drone.offboard.stop()
            except mavsdk.offboard.OffboardError as error:
                logging.exception("Stopping offboard mode failed with error code: %s", str(error))
            await asyncio.sleep(config.WAIT)
            logging.info("Landing the drone")
            await drone.action.land()
        except:
            logging.error("No system available")
            comm.state = StateEnum.Final_State
            return
    comm.state = StateEnum.Final_State
    await termination_task
    flight_mode_task.cancel()


async def init_and_begin(comm: Communication, sim: bool, state_settings: StateSettings) -> None:
    """
    Creates the drone object to be passed among state machine

    Parameters
    ----------
    comm : Communication
        Object to relay state information between flight & vision code
    sim : bool
        Sets if the simulator will be used
    state_settings : StateSettings
        Basic information about current flight test
    """
    try:
        drone: System = await init_drone(sim)
        await start_flight(comm, drone, state_settings)
    except DroneNotFoundError:
        logging.exception("Drone not found")
        return
    except:
        logging.exception("Uncaught error")
        return


def flight(
    comm: Communication, sim: bool, log_queue: Queue[str], state_settings: StateSettings
) -> None:
    """
    Starts asynchronous event loop for flight code

    Parameters
    ----------
    comm : Communication
        Object for state communication between flight & vision code
    sim : bool
        Sets if the simulator is being used for current flight
    log_queue : Queue
        Structure of logging processes to handle
    state_settings : StateSettings
        Basic information about current flight passed between states in State Machine
    """
    logger.worker_configurer(log_queue)
    logging.debug("Flight process started")
    asyncio.run(init_and_begin(comm, sim, state_settings))


def run_time(start: float) -> None:
    """
    Keeps track of run time since this function has been called and if the time is greater than 28 minutes in seconds it calls for the drone to land

    Parameters
    ----------
    start: float
        time in seconds when the drone has started

    Returns
    -------
    None
    """
    # gets the current time and compares it to the time the statemachine was started and returns the difference
<<<<<<< HEAD
    start = time.time()
=======

>>>>>>> b2fc5007
    now = time.time()
    timespan = now - start
    while timespan > 1680.0:
        time.sleep(60)
        now = time.time()
        timespan = now - start
    return<|MERGE_RESOLUTION|>--- conflicted
+++ resolved
@@ -251,11 +251,7 @@
     None
     """
     # gets the current time and compares it to the time the statemachine was started and returns the difference
-<<<<<<< HEAD
     start = time.time()
-=======
-
->>>>>>> b2fc5007
     now = time.time()
     timespan = now - start
     while timespan > 1680.0:
