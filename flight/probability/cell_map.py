"""
Summary
-------
Defines the CellMap class and has some basic tests at the bottom of the file.
"""

from cell import Cell
from helper import get_bounds



class CellMap:
    """
    a two-dimensional array where the row element's are square segments of the
    search area, each associated with some probability of having an ODLC

    Attributes
    ----------
    data : list[list[Cell]
        a two-dimensional array of Cell objects that defines
        the search area
    num_valids : int
        the number of Cells within the bounds,
    bounds: dict[str, list[float]]
        the latitude longitude boundaries of the search area
    """

    def __get_valids(self, points: list[list[tuple[float, float] | str]]) -> int:
        """
        returns the number of valid points in the points passed to the CellMap

        Parameters
        ----------
        points : list[list[tuple[float, float] | str]]
            the points that define the CellMap's data

        Returns
        -------
        num_valids : int
            the number of valid cells in the cell map
        """

<<<<<<< HEAD
        count: int = 0
        i: int
        j: int
        for i, _ in enumerate(points):
            for j, _ in enumerate(points[0]):
=======
        count = 0
        for i in range(len(points)):
            for j in range(len(points[0])):
>>>>>>> c80266cb
                if points[i][j] != "X":
                    count += 1
        return count

    def __init_map(
<<<<<<< HEAD
        self, points: list[list[tuple[float, float] | str]], odlc_count: int
    ) -> list[list[Cell]]:
=======
        self, points: List[List[Tuple[float, float] | str]], ODLCs: int
    ) -> List[List[Cell]]:
>>>>>>> c80266cb
        """
        This method creates the two-dimensional array filled with Cell
        objects used by the CellMap.

        Parameters
        ----------
        points : list[list[tuple[float, float] | str]]
            A two-dimensional array of latitude and longitude points that defines
            the search area
        odlc_count : int
            the number of ODLCs in the search area

        Returns
        -------
        final_map : list[list[Cell]]
            the two-dimensional list of cell objects
        """
<<<<<<< HEAD
        r_list: list[list[Cell]] = []
        i: int
        j: int
        for i, _ in enumerate(points):
            row: list[Cell] = []
            for j, _ in enumerate(points[0]):
                if points[i][j] != "X":  # ensures it is not the only used string value
                    row.append(
                        Cell(
                            odlc_count / self.num_valids,
=======
        r_list: List[List[Cell]] = []
        for i in range(len(points)):
            row: List[Cell] = []
            for j in range(len(points[0])):
                if points[i][j] != "X":  # ensures it is not the only used string value
                    row.append(
                        Cell(
                            ODLCs / self.num_valids,
>>>>>>> c80266cb
                            False,
                            points[i][j][0],  # type: ignore
                            points[i][j][1],  # type: ignore
                            True,
                        )
                    )
                else:
                    row.append(Cell(0, False, -1.0, -1.0, False))
            r_list.append(row)
        return r_list

    def __getitem__(self, index: int) -> list[Cell]:
        return self.data[index]

    def display(self) -> None:
        """
        Prints out the current CellMap in the standard output.
        """
        i: int
        j: int
        for i, _ in enumerate(self.data):
            row_string: str = ""
            for j, _ in enumerate(self.data[0]):
                if not self.data[i][j].is_valid:
                    row_string += " "
<<<<<<< HEAD
=======
                elif drone_pos == (i, j):
                    row_string += "S"
>>>>>>> c80266cb
                else:
                    row_string += "X"
            print(row_string)

<<<<<<< HEAD
    def __init__(
        self, points: list[list[tuple[float, float] | str]], odlc_count: int = 1
    ) -> None:
=======
    # TODO: FINISH THIS METHOD!
    # TODO: Fix the seeker type. Seeker module imports cell_map module, so
    # create new type with typing?
    def update_probs(self, pos: Tuple[int, int], seeker: Any) -> None:
>>>>>>> c80266cb
        """
        Parameters
        ----------
        points : list[list[tuple[float, float] | str]]
            a collection of latitude, longitude coordinates to define the map
        odlc_count : int
            the number of ODLCs in the flight area
        """
        self.num_valids: int = self.__get_valids(points)
        self.data: list[list[Cell]] = self.__init_map(points, odlc_count)

        flat_list: list[tuple[float, float]] = []
        sublist: list[Cell]
        for sublist in self.data:
            item: Cell
            for item in sublist:
                if item.is_valid:
                    flat_list.append((item.lat, item.lon))
        self.bounds: dict[str, list[float]] = get_bounds(flat_list)<|MERGE_RESOLUTION|>--- conflicted
+++ resolved
@@ -6,8 +6,6 @@
 
 from cell import Cell
 from helper import get_bounds
-
-
 
 class CellMap:
     """
@@ -40,29 +38,18 @@
             the number of valid cells in the cell map
         """
 
-<<<<<<< HEAD
         count: int = 0
         i: int
         j: int
         for i, _ in enumerate(points):
             for j, _ in enumerate(points[0]):
-=======
-        count = 0
-        for i in range(len(points)):
-            for j in range(len(points[0])):
->>>>>>> c80266cb
                 if points[i][j] != "X":
                     count += 1
         return count
 
     def __init_map(
-<<<<<<< HEAD
         self, points: list[list[tuple[float, float] | str]], odlc_count: int
     ) -> list[list[Cell]]:
-=======
-        self, points: List[List[Tuple[float, float] | str]], ODLCs: int
-    ) -> List[List[Cell]]:
->>>>>>> c80266cb
         """
         This method creates the two-dimensional array filled with Cell
         objects used by the CellMap.
@@ -80,7 +67,6 @@
         final_map : list[list[Cell]]
             the two-dimensional list of cell objects
         """
-<<<<<<< HEAD
         r_list: list[list[Cell]] = []
         i: int
         j: int
@@ -91,16 +77,6 @@
                     row.append(
                         Cell(
                             odlc_count / self.num_valids,
-=======
-        r_list: List[List[Cell]] = []
-        for i in range(len(points)):
-            row: List[Cell] = []
-            for j in range(len(points[0])):
-                if points[i][j] != "X":  # ensures it is not the only used string value
-                    row.append(
-                        Cell(
-                            ODLCs / self.num_valids,
->>>>>>> c80266cb
                             False,
                             points[i][j][0],  # type: ignore
                             points[i][j][1],  # type: ignore
@@ -126,25 +102,13 @@
             for j, _ in enumerate(self.data[0]):
                 if not self.data[i][j].is_valid:
                     row_string += " "
-<<<<<<< HEAD
-=======
-                elif drone_pos == (i, j):
-                    row_string += "S"
->>>>>>> c80266cb
                 else:
                     row_string += "X"
             print(row_string)
 
-<<<<<<< HEAD
     def __init__(
         self, points: list[list[tuple[float, float] | str]], odlc_count: int = 1
     ) -> None:
-=======
-    # TODO: FINISH THIS METHOD!
-    # TODO: Fix the seeker type. Seeker module imports cell_map module, so
-    # create new type with typing?
-    def update_probs(self, pos: Tuple[int, int], seeker: Any) -> None:
->>>>>>> c80266cb
         """
         Parameters
         ----------
