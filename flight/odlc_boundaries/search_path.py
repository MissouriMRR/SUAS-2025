"""
Functions for generating search paths to cover an area for finding the standard odlc objects
"""

from shapely.geometry import Polygon
import utm
from execute import move_to
from mavsdk import System
import logging
import asyncio


def latlon_to_utm(coords: dict[str, float | int | str]) -> dict[str, float | int | str]:
    """
    Converts latlon coordinates to utm coordinates and adds the data to the dictionary

    Parameters
    ----------
    coords : Dict[str, float]
        A dictionary containing lat long coordinates

    Returns
    -------
    coords : Dict[str, float]
        An updated dictionary with additional keys and values with utm data
    """

    utm_coords: tuple[float, float, int, str] = utm.from_latlon(
        coords["latitude"], coords["longitude"]
    )
    coords["utm_x"] = utm_coords[0]
    coords["utm_y"] = utm_coords[1]
    coords["utm_zone_number"] = utm_coords[2]
    coords["utm_zone_letter"] = utm_coords[3]
    return coords


def all_latlon_to_utm(
    list_of_coords: list[dict[str, float | int | str]]
) -> list[dict[str, float | int | str]]:
    """
    Converts a list of dictionaries with latlon data to add utm data

    Parameters
    ----------
    list_of_coords : list[dict[str, union[float, int, str]]]
        A list of dictionaries that contain lat long data

    Returns
    -------
    list_of_coords : [dict[str, union[float, int, str]]]
        An updated list of dictionaries with added utm data
    """
    coord: dict[str, float | int | str]
    for coord, _ in enumerate(list_of_coords):
        list_of_coords[coord] = latlon_to_utm(list_of_coords[coord])
    return list_of_coords


def generate_search_paths(
    d_search_area_boundary: list[dict[str, float]], buffer_distance: int
) -> list[tuple[float, float]]:
    """
    Generates a list of search paths of increasingly smaller sizes until the whole area
    of the original shape has been covered

    Parameters
    ----------
    d_search_area_boundary : List[Dict[str, float]]]
        A list of coordinates in dictionary form that contain utm coordinate data
    buffer_distance : int
        The distance that each search path will be apart from the previous one.
        For complete photographic coverage of the area, this should be equal to half the height
        of the area the camera covers on the ground given the current altitude.

    Returns
    -------
    generated_search_paths : [Tuple[float, float]]
        A list of concentric search paths that cover the area of the polygon
    """

    # convert to shapely polygon for buffer operations
    search_area_points: list[tuple[float, float]] = [
        (point["utm_x"], point["utm_y"]) for point in d_search_area_boundary
    ]
    boundary_shape: Polygon = Polygon(search_area_points)

<<<<<<< HEAD
    generated_search_paths : list[list[tuple[float, float]]]
=======
    generated_search_paths = []  #: List[List[Tuple[float, float]]
>>>>>>> 5bb62c90

    # shrink boundary by a fixed amount until the area it covers is 0
    # add the smaller boundary to our list of search paths on each iteration
    while boundary_shape.area > 0:
        # print(boundary_shape.exterior.coords.xy)
        generated_search_paths.append(
            tuple(zip(*boundary_shape.exterior.coords.xy))  # pylint: disable=maybe-no-member
        )
        boundary_shape = boundary_shape.buffer(buffer_distance, single_sided=True)

    return generated_search_paths


async def run() -> None:
    """
    This function is just a driver to test the goto function and runs through the
    entire waypoint section of the SUAS competition
    """

    Waypoint: dict[list[float], list[float], float] = {
        "lats": [38.31451966813249, 38.31430872867596, 38.31461622313521],
        "longs": [-76.54519982319357, -76.54397320409971, -76.54516993186949],
        "Altitude": 85,
    }

    # create a drone object
    drone: System = System()
    await drone.connect(system_address="udp://:14540")

    # initilize drone configurations
    await drone.action.set_takeoff_altitude(12)
    await drone.action.set_maximum_speed(20)

    # connect to the drone
    logging.info("Waiting for drone to connect...")
    async for state in drone.core.connection_state():
        if state.is_connected:
            logging.info("Drone discovered!")
            break

    logging.info("Waiting for drone to have a global position estimate...")
    async for health in drone.telemetry.health():
        if health.is_global_position_ok:
            logging.info("Global position estimate ok")
            break

    logging.info("-- Arming")
    await drone.action.arm()

    logging.info("-- Taking off")
    await drone.action.takeoff()

    # wait for drone to take off
    await asyncio.sleep(10)

    # move to each waypoint in mission
    for point in range(3):
        await move_to(drone, Waypoint["lats"][point], Waypoint["longs"][point], 85, True)

<<<<<<< HEAD
    #infinite loop till forced disconnect
    while True:
        await asyncio.sleep(1)

    # Official Coordinates for Maryland

if __name__ == "__main__":
    data_search_area_boundary: list[dict[str, float]] = [
        {"latitude": 38.3144070396263, "longitude": -76.54394394383165}, # Top Right Corner
        {"latitude": 38.31430872867596,"longitude": -76.54397320409971}, # Right Midpoint
        {"latitude": 38.31421041772561,"longitude": -76.54400246436776}, # Bottom Right Corner
        {"latitude": 38.31461622313521,"longitude": -76.54516993186949}, # Top Left Corner
        {"latitude": 38.31451966813249,"longitude": -76.54519982319357}, # Left Midpoint
        {"latitude": 38.31442311312976,"longitude": -76.54522971451763}, # Bottom Left Corner
=======
    # return home
    # logging.info("Last waypoint reached")
    # logging.info("Returning to home")
    # await drone.action.return_to_launch()
    # print("Staying connected, press Ctrl-C to exit")

    # infinite loop till forced disconnect
    while True:
        await asyncio.sleep(1)


if __name__ == "__main__":
    data_search_area_boundary: List[Dict[str, float]] = [
        {"latitude": 38.3144070396263, "longitude": -76.54394394383165},  # Top Right Corner
        {"latitude": 38.31430872867596, "longitude": -76.54397320409971},  # Right Midpoint
        {"latitude": 38.31421041772561, "longitude": -76.54400246436776},  # Bottom Right Corner
        {"latitude": 38.31461622313521, "longitude": -76.54516993186949},  # Top Left Corner
        {"latitude": 38.31451966813249, "longitude": -76.54519982319357},  # Left Midpoint
        {"latitude": 38.31442311312976, "longitude": -76.54522971451763},  # Bottom Left Corner
>>>>>>> 5bb62c90
    ]

    # Test Coordinates at the Golf Course

    # data_search_area_boundary: List[Dict[str, float]] = [
    #   {"latitude": 37.94949210234766, "longitude": -91.78461752885457,}, # Top Left Corner
    #   {"latitude": 37.94890371012351, "longitude": -91.78484629708285,}, # Bottom Left Corner
    #   {"latitude": 37.94824920904741, "longitude": -91.78307727392504,}, # Bottom Right Corner
    #   {"latitude": 37.94900523272037, "longitude": -91.782976748332,}, # Top Right Corner
    #   {"latitude": 37.94949210234766, "longitude": -91.78461752885457,}, # Top Left Corner
    #   {"latitude": 37.94919790623559, "longitude": -91.78473191296871}, # Left Midpoint
    #   {"latitude": 37.94862722088389, "longitude": -91.78302701112852}, # Right Midpoint
    # ]

    drone: System = System()

    # algorithm
    # (2 coordinates for side 1) / 2 = starting point
    # (2 coordinates for opposite side) / 2 = ending coordinate
    # altitude = get_altitude_for_odlc(width, focal_length)
    # altitude = 75 if altitude < 75 else altitude
    # set drone height to altitude
    # fly between starting and ending coordinates, this should fly it length wise
    # run video camera the whole time recording data about odlc positions -- vision task?

    # Add utm coordinates to all
    data_search_area_boundary_utm: dict[str, float | int | str] = all_latlon_to_utm(
        data_search_area_boundary
    )

    # Generate search path
<<<<<<< HEAD
    search_paths: dict[str, float | int | str]
    BUFFER_DISTANCE: int = -40 # use height/2 of camera image area on ground as buffer distance
=======
    BUFFER_DISTANCE: int = -40  # use height/2 of camera image area on ground as buffer distance
>>>>>>> 5bb62c90
    search_paths = generate_search_paths(data_search_area_boundary_utm, BUFFER_DISTANCE)

    print(search_paths)

    asyncio.run(run())

    # fly all points in search_paths[0],
    # when you reach your starting point,
    # fly all points in search_paths[1],
    # etc... until all search paths have been flown<|MERGE_RESOLUTION|>--- conflicted
+++ resolved
@@ -85,11 +85,7 @@
     ]
     boundary_shape: Polygon = Polygon(search_area_points)
 
-<<<<<<< HEAD
     generated_search_paths : list[list[tuple[float, float]]]
-=======
-    generated_search_paths = []  #: List[List[Tuple[float, float]]
->>>>>>> 5bb62c90
 
     # shrink boundary by a fixed amount until the area it covers is 0
     # add the smaller boundary to our list of search paths on each iteration
@@ -147,9 +143,8 @@
 
     # move to each waypoint in mission
     for point in range(3):
-        await move_to(drone, Waypoint["lats"][point], Waypoint["longs"][point], 85, True)
-
-<<<<<<< HEAD
+        await move_to(drone,Waypoint["lats"][point],Waypoint["longs"][point],85,True)
+
     #infinite loop till forced disconnect
     while True:
         await asyncio.sleep(1)
@@ -164,27 +159,6 @@
         {"latitude": 38.31461622313521,"longitude": -76.54516993186949}, # Top Left Corner
         {"latitude": 38.31451966813249,"longitude": -76.54519982319357}, # Left Midpoint
         {"latitude": 38.31442311312976,"longitude": -76.54522971451763}, # Bottom Left Corner
-=======
-    # return home
-    # logging.info("Last waypoint reached")
-    # logging.info("Returning to home")
-    # await drone.action.return_to_launch()
-    # print("Staying connected, press Ctrl-C to exit")
-
-    # infinite loop till forced disconnect
-    while True:
-        await asyncio.sleep(1)
-
-
-if __name__ == "__main__":
-    data_search_area_boundary: List[Dict[str, float]] = [
-        {"latitude": 38.3144070396263, "longitude": -76.54394394383165},  # Top Right Corner
-        {"latitude": 38.31430872867596, "longitude": -76.54397320409971},  # Right Midpoint
-        {"latitude": 38.31421041772561, "longitude": -76.54400246436776},  # Bottom Right Corner
-        {"latitude": 38.31461622313521, "longitude": -76.54516993186949},  # Top Left Corner
-        {"latitude": 38.31451966813249, "longitude": -76.54519982319357},  # Left Midpoint
-        {"latitude": 38.31442311312976, "longitude": -76.54522971451763},  # Bottom Left Corner
->>>>>>> 5bb62c90
     ]
 
     # Test Coordinates at the Golf Course
@@ -216,12 +190,8 @@
     )
 
     # Generate search path
-<<<<<<< HEAD
     search_paths: dict[str, float | int | str]
     BUFFER_DISTANCE: int = -40 # use height/2 of camera image area on ground as buffer distance
-=======
-    BUFFER_DISTANCE: int = -40  # use height/2 of camera image area on ground as buffer distance
->>>>>>> 5bb62c90
     search_paths = generate_search_paths(data_search_area_boundary_utm, BUFFER_DISTANCE)
 
     print(search_paths)
