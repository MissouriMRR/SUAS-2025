--- conflicted
+++ resolved
@@ -81,12 +81,7 @@
     ]
     boundary_shape: Polygon = Polygon(search_area_points)
 
-<<<<<<< HEAD
-    generated_search_paths = []  #: List[List[Tuple[float, float]]
-
-=======
     generated_search_paths: list[tuple[float, float]] = []
->>>>>>> c80266cb
     # shrink boundary by a fixed amount until the area it covers is 0
     # add the smaller boundary to our list of search paths on each iteration
     while boundary_shape.area > 0:
@@ -105,17 +100,10 @@
     entire waypoint section of the SUAS competition
     """
 
-<<<<<<< HEAD
-    Waypoint: dict[list[float], list[float], float] = {
-        "lats": [38.31451966813249, 38.31430872867596, 38.31461622313521],
-        "longs": [-76.54519982319357, -76.54397320409971, -76.54516993186949],
-        "Altitude": 85,
-=======
     waypoint: dict[str, list[float]] = {
         "lats": [38.31451966813249, 38.31430872867596, 38.31461622313521],
         "longs": [-76.54519982319357, -76.54397320409971, -76.54516993186949],
         "Altitude": [85],
->>>>>>> c80266cb
     }
 
     # create a drone object
@@ -149,38 +137,21 @@
     await asyncio.sleep(10)
 
     # move to each waypoint in mission
-<<<<<<< HEAD
-    for point in range(3):
-        await move_to(drone, Waypoint["lats"][point], Waypoint["longs"][point], 85, True)
-
-    # return home
-    # logging.info("Last waypoint reached")
-    # logging.info("Returning to home")
-    # await drone.action.return_to_launch()
-    # print("Staying connected, press Ctrl-C to exit")
-=======
     point: int
     for point in range(3):
         await move_to(
             drone, waypoint["lats"][point], waypoint["longs"][point], waypoint["Altitude"][0]
         )
->>>>>>> c80266cb
 
     # infinite loop till forced disconnect
     while True:
         await asyncio.sleep(1)
 
-<<<<<<< HEAD
-
-if __name__ == "__main__":
-    data_search_area_boundary: List[Dict[str, float]] = [
-=======
     # Official Coordinates for Maryland
 
 
 if __name__ == "__main__":
     data_search_area_boundary: list[dict[str, float]] = [
->>>>>>> c80266cb
         {"latitude": 38.3144070396263, "longitude": -76.54394394383165},  # Top Right Corner
         {"latitude": 38.31430872867596, "longitude": -76.54397320409971},  # Right Midpoint
         {"latitude": 38.31421041772561, "longitude": -76.54400246436776},  # Bottom Right Corner
@@ -190,7 +161,6 @@
     ]
 
     # Test Coordinates at the Golf Course
-<<<<<<< HEAD
 
     # data_search_area_boundary: List[Dict[str, float]] = [
     #   {"latitude": 37.94949210234766, "longitude": -91.78461752885457,}, # Top Left Corner
@@ -202,21 +172,7 @@
     #   {"latitude": 37.94862722088389, "longitude": -91.78302701112852}, # Right Midpoint
     # ]
 
-    drone: System = System()
-=======
-
-    # data_search_area_boundary: List[Dict[str, float]] = [
-    #   {"latitude": 37.94949210234766, "longitude": -91.78461752885457,}, # Top Left Corner
-    #   {"latitude": 37.94890371012351, "longitude": -91.78484629708285,}, # Bottom Left Corner
-    #   {"latitude": 37.94824920904741, "longitude": -91.78307727392504,}, # Bottom Right Corner
-    #   {"latitude": 37.94900523272037, "longitude": -91.782976748332,}, # Top Right Corner
-    #   {"latitude": 37.94949210234766, "longitude": -91.78461752885457,}, # Top Left Corner
-    #   {"latitude": 37.94919790623559, "longitude": -91.78473191296871}, # Left Midpoint
-    #   {"latitude": 37.94862722088389, "longitude": -91.78302701112852}, # Right Midpoint
-    # ]
-
     quad_copter: System = System()
->>>>>>> c80266cb
 
     # algorithm
     # (2 coordinates for side 1) / 2 = starting point
@@ -234,13 +190,9 @@
 
     # Generate search path
     BUFFER_DISTANCE: int = -40  # use height/2 of camera image area on ground as buffer distance
-<<<<<<< HEAD
-    search_paths = generate_search_paths(data_search_area_boundary_utm, BUFFER_DISTANCE)
-=======
     search_paths: list[tuple[float, float]] = generate_search_paths(
         data_search_area_boundary_utm, BUFFER_DISTANCE
     )
->>>>>>> c80266cb
 
     print(search_paths)
 
