"""A class that contains all the needed camera functionality for the drone."""

# pylint: disable=too-many-locals
# Not worth to deal with this with the time crunch we are in

import asyncio
import json
import logging
import os
from datetime import datetime
from pathlib import Path

import gphoto2

from state_machine.drone import Drone


class Camera:
    """
    Initialize a new Camera object to control the Sony RX100-VII camera on the drone

    Attributes
    ----------
    camera : gphoto2.Camera
        The gphoto2 camera object.
    session_id : int
        The session id for the current session.
        This will start at 0 the first time pictures are taken on a given day.
        Will then increment by 1 for each session on a given day.
    image_id : int
        The image id for the current image.
        Starts at 0 and increments by 1 for each image taken.

    Methods
    -------
    capture_photo(path: str = f"{os.getcwd()}/images/")
        Capture a photo and save it to the specified path.
        The default path is the images folder in the current working directory.
        The file name will be the file format attribute.
        Returns the file name and the file path.
    odlc_move_to(
        drone: Drone,
        latitude: float,
        longitude: float,
        altitude: float,
        fast_param: float,
        take_photos: float
    )
        Move the drone to the specified latitude, longitude, and altitude.
        Takes photos along the way if take_photos is True.
    """

    def __init__(self) -> None:
        self.camera: gphoto2.Camera = gphoto2.Camera()
        self.camera.init()

        self.session_id: int = 0
        if os.path.exists(f"{os.getcwd()}/images/"):
            for file in os.listdir(f"{os.getcwd()}/images/"):
                if file.startswith(f"{datetime.now().strftime('%Y%m%d')}"):
                    if int(file.split("_")[1]) >= self.session_id:
                        self.session_id = int(file.split("_")[1]) + 1

        self.image_id: int = 0

        logging.info("Camera initialized")

    async def capture_photo(self, path: str = f"{os.getcwd()}/images/") -> tuple[str, str]:
        """
        Capture a photo and save it to the specified path.

        Parameters
        ----------
        path : str, optional
            The path to save the image to, by default f"{os.getcwd()}/images/"


        Returns
        -------
        tuple[str, str]
            The file name and the file path.
        """
        # If the images folder doesn't exist, we can't save images.
        # So we have to make sure the images folder exists.
        os.makedirs(path, mode=0o777, exist_ok=True)

        file_path = self.camera.capture(gphoto2.GP_CAPTURE_IMAGE)
        while True:
            event_type, _event_data = self.camera.wait_for_event(100)
            if event_type == gphoto2.GP_EVENT_CAPTURE_COMPLETE:
                photo_name: str = (
                    f"{datetime.now().strftime('%Y%m%d')}_{self.session_id}_{self.image_id:04d}.jpg"
                )

                cam_file = gphoto2.check_result(
                    gphoto2.gp_camera_file_get(
                        self.camera,
                        file_path.folder,
                        file_path.name,
                        gphoto2.GP_FILE_TYPE_NORMAL,
                    )
                )
                target_name: str = f"{path}{photo_name}"
                cam_file.save(target_name)
                self.image_id += 1
                logging.info("Image is being saved to %s", target_name)
                return target_name, photo_name

    async def odlc_move_to(
        self,
        drone: Drone,
        latitude: float,
        longitude: float,
        altitude: float,
        fast_param: float,
        take_photos: bool,
    ) -> None:
        """
        This function takes in a latitude, longitude and altitude and autonomously
        moves the drone to that waypoint. This function will also auto convert the altitude
        from feet to meters. It will take photos along the path if passed true in take_photos and
        add the point and name of photo to a json

        Parameters
        ----------
        drone: System
            a drone object that has all offboard data needed for computation
        latitude: float
            a float containing the requested latitude to move to
        longitude: float
            a float containing the requested longitude to move to
        altitude: float
            a float contatining the requested altitude to go to in meters
        fast_param: float
            a float that determines if the drone will take less time checking its precise location
            before moving on to another waypoint. If its 1, it will move at normal speed,
            if its less than 1(0.83), it will be faster.
        take_photos: bool
            will take photos with the camera until the position has been reached
        """
        if take_photos:
            await drone.system.action.set_maximum_speed(5)

        info: dict[str, dict[str, int | list[int | float] | float]] = {}

        # get current altitude
        async for terrain_info in drone.system.telemetry.home():
            absolute_altitude: float = terrain_info.absolute_altitude_m
            break

        await drone.system.action.goto_location(
            latitude, longitude, altitude + absolute_altitude, 0
        )
        location_reached: bool = False
        # First determine if we need to move fast through waypoints or need to slow down at each one
        # Then loops until the waypoint is reached
        while not location_reached:
            logging.info("Going to waypoint")
            async for position in drone.system.telemetry.position():
                # continuously checks current latitude, longitude and altitude of the drone
                drone_lat: float = position.latitude_deg
                drone_long: float = position.longitude_deg
                drone_alt: float = position.relative_altitude_m

                #  accurately checks if location is reached and stops for 15 secs and then moves on.
                if (
                    (round(drone_lat, int(6 * fast_param)) == round(latitude, int(6 * fast_param)))
                    and (
                        round(drone_long, int(6 * fast_param))
                        == round(longitude, int(6 * fast_param))
                    )
                    and (round(drone_alt, 1) == round(altitude, 1))
                ):
                    location_reached = True
                    logging.info("arrived")
                    break

            if take_photos:
                _full_path: str
                file_path: str
                _full_path, file_path = await self.capture_photo()

                async for euler in drone.system.telemetry.attitude_euler():
                    roll_deg: float = euler.roll_deg
                    pitch_deg: float = euler.pitch_deg
                    yaw_deg: float = euler.yaw_deg
                    break

                point: dict[str, dict[str, int | list[int | float] | float]] = {
                    file_path: {
                        "focal_length": 14,
                        "rotation_deg": [
                            roll_deg,
                            pitch_deg,
                            yaw_deg,
                        ],
                        "drone_coordinates": [drone_lat, drone_long],
                        "altitude_f": drone_alt,
                    }
                }

                info.update(point)

<<<<<<< HEAD
                current_photos: dict[str, dict[str, int | list[int | float] | float]] = {}
                if os.path.exists("flight/data/camera.json"):
                    with open("flight/data/camera.json", "r", encoding="utf8") as current_data:
                        try:
                            current_photos = json.load(current_data)
                        except json.JSONDecodeError:
                            pass

                with open("flight/data/camera.json", "w", encoding="ascii") as camera:
                    json.dump(current_photos | info, camera)
=======
                if not Path("flight/data/camera.json").is_file():
                    with open("flight/data/camera.json", "x", encoding="ascii") as camerajson:
                        json.dump(info, camerajson)
                elif Path("flight/data/camera.json").stat().st_size == 0:
                    with open("flight/data/camera.json", "w", encoding="ascii") as camerajson:
                        json.dump(info, camerajson)
                else:
                    with open("flight/data/camera.json", mode="r", encoding="utf-8") as camerajson:
                        file_data: dict[str, dict[str, int | list[int | float] | float]] = (
                            json.load(camerajson)
                        )
                    with open("flight/data/camera.json", "w", encoding="ascii") as camerajson:
                        json.dump(file_data | info, camerajson)
>>>>>>> ce1336dc

                await drone.system.action.set_maximum_speed(20)
            # tell machine to sleep to prevent constant polling, preventing battery drain
            await asyncio.sleep(1)
        return<|MERGE_RESOLUTION|>--- conflicted
+++ resolved
@@ -201,7 +201,6 @@
 
                 info.update(point)
 
-<<<<<<< HEAD
                 current_photos: dict[str, dict[str, int | list[int | float] | float]] = {}
                 if os.path.exists("flight/data/camera.json"):
                     with open("flight/data/camera.json", "r", encoding="utf8") as current_data:
@@ -212,21 +211,6 @@
 
                 with open("flight/data/camera.json", "w", encoding="ascii") as camera:
                     json.dump(current_photos | info, camera)
-=======
-                if not Path("flight/data/camera.json").is_file():
-                    with open("flight/data/camera.json", "x", encoding="ascii") as camerajson:
-                        json.dump(info, camerajson)
-                elif Path("flight/data/camera.json").stat().st_size == 0:
-                    with open("flight/data/camera.json", "w", encoding="ascii") as camerajson:
-                        json.dump(info, camerajson)
-                else:
-                    with open("flight/data/camera.json", mode="r", encoding="utf-8") as camerajson:
-                        file_data: dict[str, dict[str, int | list[int | float] | float]] = (
-                            json.load(camerajson)
-                        )
-                    with open("flight/data/camera.json", "w", encoding="ascii") as camerajson:
-                        json.dump(file_data | info, camerajson)
->>>>>>> ce1336dc
 
                 await drone.system.action.set_maximum_speed(20)
             # tell machine to sleep to prevent constant polling, preventing battery drain
