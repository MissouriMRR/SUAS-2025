--- conflicted
+++ resolved
@@ -1,12 +1,4 @@
-"""
-<<<<<<< HEAD
-Takes the contour of an ODLC shape and determine which shape it is (or None)
-""" 
-=======
-Takes the contour of an ODLC shape and determine which shape it is
-"""
-
->>>>>>> b8738092
+"""Takes the contour of an ODLC shape and determine which shape it is in the certain file path"""
 import numpy as np
 import scipy
 from scipy import signal
