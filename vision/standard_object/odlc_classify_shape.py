"""Takes the contour of an ODLC shape and determine which shape it is in the certain file path"""

import numpy as np
import scipy
from scipy import signal
from vision.common import constants as consts
from vision.common import odlc_characteristics as chars
<<<<<<< HEAD
=======

# from vision.standard_object.odlc_classify_shape import process_shapes
>>>>>>> bb9428db
import json
from typing import List, Tuple, Union


# constants

NUM_STEPS: int = 128
# Represents the number of intervals used when analyzing polar graph of shape

PROMINENCE: float = 0.05
# Minimum prominence for a peak to be recognized on a shape contour

CROSS_PROMINENCE: float = 0.02
# Lowered prominence to find all peaks of a cross

MIN_SMALLEST_RADIUS_CIRCLE: float = 0.9
# Minimum allowed smallest radius to be considered a circle

MIN_DIFF_BETWEEN_SHORT_PEAKS_QUARTER_CIRCLE: float = 0.15
# Minimum allowed difference between the shortest peaks of a quarter circle

MAX_DIFF_BETWEEN_LONG_PEAKS_QUARTER_CIRCLE: float = 0.5
# Maximum allowed difference between the longest peaks of a quarter circle
# Quarter Circle should have 2 long peaks which are very close in length, and one peak which is a bit shorter

MAX_SMALLEST_RADIUS_STAR: float = 0.65
# Maximum allowed smallest radius for a shape to be considered a star

PERCENT_OF_CROSS_IGNORED_TO_LOWER_PROMINENCE: float = 0.85
# The bottom percentage of a shape's polar graph that is removed to safely lower prominece and highlight the cross's slight peaks


# Keys are the number of peaks, targets are the cooresponding shape
shape_from_peaks = {
    1: chars.ODLCShape.CIRCLE,
    2: chars.ODLCShape.SEMICIRCLE,
    4: chars.ODLCShape.RECTANGLE,
    8: chars.ODLCShape.CROSS,
}

# Keys are ODLC shapes, and targets are their cooresponding order their sample arrays are stored in
ODLCShape_To_ODLC_Index = {
    chars.ODLCShape.CIRCLE: 0,
    chars.ODLCShape.QUARTER_CIRCLE: 1,
    chars.ODLCShape.SEMICIRCLE: 2,
    chars.ODLCShape.TRIANGLE: 3,
    chars.ODLCShape.PENTAGON: 4,
    chars.ODLCShape.STAR: 5,
    chars.ODLCShape.RECTANGLE: 6,
    chars.ODLCShape.CROSS: 7,
}


def classify_shape(contour: consts.Contour) -> Union[chars.ODLCShape, None]:
    """
    Will determine if the contour matches any ODLC shape, then verify that choice by comparing to sample

    Parameters
    ----------
    contour : consts.Contour
        A contour returned by the contour detection algorithm

    Returns
    -------
    shape : chars.ODLCShape | None
        Will return one of the ODLC shapes defined in vision/common/odlc_characteristics or None
        if the given contour is not an ODLC shape (doesnt match any ODLC)
    """
    return compare_based_on_peaks(generate_polar_array(contour))


def compare_based_on_peaks(
    mysteryArr: Tuple[List[float], List[float]]
) -> Union[chars.ODLCShape, None]:
    # def compare_based_on_peaks(mysteryArr: List[float]) -> chars.ODLCShape | None:
    """
    Will determine if a polar array matches any ODLC shape, then verify that choice by comparing to sample

    Parameters
    ----------
    mysteryArr : List[float]
        An array storing the x and y values of a normalized polar array

    Returns
    -------
    shape : chars.ODLCShape | None
        Will return one of the ODLC shapes defined in vision/common/odlc_characteristics or None
        if the given contour is not an ODLC shape (doesnt match any ODLC)
    """
    """""
    mysteryArr_x, mysteryArr_y = mysteryArr
    mysteryArr_y /= np.max(mysteryArr_y)  # Normalizes radii to all be between 0 and 1
    mystery_min_index = np.argmin(mysteryArr_y)
    mysteryArr_y = np.roll(
        mysteryArr_y, -mystery_min_index
    )  # Rolls all values to put minimum radius at x = 0

    peaks = signal.find_peaks(mysteryArr_y, prominence=PROMINENCE)[0]
    num_peaks = len(peaks)
    ODLC_guess: chars.ODLCShape
    """

    """"""
    
    mysteryArr_x, mysteryArr_y = mysteryArr
    mysteryArr_y /= np.max(mysteryArr_y)  # Normalizes radii to all be between 0 and 1
    mystery_min_index = np.argmin(mysteryArr_y)

    mysteryArr_y = np.roll(
        mysteryArr_y, -mystery_min_index
    )  # Rolls all values to put minimum radius at x = 0
<<<<<<< HEAD
=======
    """ ""

    mysteryArr_x, mysteryArr_y = mysteryArr
    mysteryArr_y = np.array(mysteryArr_y)  # Convert to numpy array
    mysteryArr_y /= np.max(mysteryArr_y)  # Normalizes radii to all be between 0 and 1
    mystery_min_index = np.argmin(mysteryArr_y)

    mysteryArr_y = np.roll(mysteryArr_y, -mystery_min_index)
>>>>>>> bb9428db

    peaks = signal.find_peaks(mysteryArr_y, prominence=PROMINENCE)[0]
    num_peaks = len(peaks)
    ODLC_guess: chars.ODLCShape

    if mysteryArr_y[0] > MIN_SMALLEST_RADIUS_CIRCLE:
        # If the minimum value is greater than .9 (90% of Maximum Radius), then it is a circle
        ODLC_guess = chars.ODLCShape.CIRCLE

    elif (
        num_peaks == 2 or num_peaks == 4 or num_peaks == 8
    ):  # If we have a shape able to be uniquely defined by it's number of peaks
        ODLC_guess = shape_from_peaks[num_peaks]

    elif num_peaks == 3:  # Must narrow down from triangle or quarter circle
        # Sort peaks in by increasing value
        peaks = np.asarray(peaks)
        peaksVals = [0.0] * 3
        peaksVals[0] = mysteryArr_y[peaks[0]]
        peaksVals[1] = mysteryArr_y[peaks[1]]
        peaksVals[2] = mysteryArr_y[peaks[2]]
        peaksVals = np.sort(peaksVals)
        if (
            peaksVals[2] - peaksVals[1] < MAX_DIFF_BETWEEN_LONG_PEAKS_QUARTER_CIRCLE
            and peaksVals[1] - peaksVals[0] > MIN_DIFF_BETWEEN_SHORT_PEAKS_QUARTER_CIRCLE
        ):  # If there is a small enough difference between 2 greatest peaks,
            # And large enough difference between 2 smallest peaks, we have
            # A quarter cricle
            ODLC_guess = chars.ODLCShape.QUARTER_CIRCLE
        else:
            ODLC_guess = chars.ODLCShape.TRIANGLE

    elif num_peaks == 5:  # Must narrow down from pentagon or star
        min = np.min(mysteryArr_y)
        if (
            min < MAX_SMALLEST_RADIUS_STAR
        ):  # If minimum radius is less than .65 (65% of maximum radius), the we have a star
            ODLC_guess = chars.ODLCShape.STAR
        else:
            ODLC_guess = chars.ODLCShape.PENTAGON
    elif (
        len(
            signal.find_peaks(
                [
                    0 if val < PERCENT_OF_CROSS_IGNORED_TO_LOWER_PROMINENCE else val
                    for val in mysteryArr_y
                ],
                prominence=CROSS_PROMINENCE,
            )[0]
        )
        == 8
    ):
        ODLC_guess = chars.ODLCShape.CROSS
    # This elif states that is the upper 15% of a shape has 8 peaks when prominence is decreased, it is likely a crosss
    # This was added because many crosses were not showing 2 peaks per "beam" in higher prominence, but rather those peaks were blending into one
    else:
        return None
    # Read the appropriate Array from json file
    f = open("vision/standard_object/sample_ODLCs.json")
    sample_shapes = json.load(f)
    sample_shape = sample_shapes[
        ODLCShape_To_ODLC_Index[ODLC_guess]
    ]  # Finds the correct sample shape's array
    sample_shape = np.asarray(sample_shape)
    if not verify_shape_choice(mysteryArr_y, sample_shape):
        return None
    return ODLC_guess


def generate_polar_array(cnt: consts.Contour) -> Tuple[List[float], List[float]]:
    # def generate_polar_array(cnt: consts.Contour) -> chars.ODLCShape | None:
    """
    Generates 2 arrays storing the x and y coordinates of a new polar array

    Parameters
    ----------
    cnt : consts.Contour
        A contour returned by the contour detection algorithm

    Returns
    -------
    shape : chars.ODLCShape | None
        Will return one of the ODLC shapes defined in vision/common/odlc_characteristics or None
        if the given contour is not an ODLC shape (doesnt match any ODLC)
    """
    x_avg = 0
    y_avg = 0
    numPoints = 0
    # Finds average x and y value
    for point in cnt:
        y_avg += point[0][0]
        x_avg += point[0][1]
        numPoints += 1

    x_avg = x_avg // numPoints
    y_avg = y_avg // numPoints
    i = 0
    # Centers the shape at (0,0) to allow for a better scan of the shape in polar coordinates
    for point in cnt:
        point[0][0] -= y_avg
        point[0][1] -= x_avg
        i += 1

    pol_cnt = cartesian_array_to_polar(
        cnt
    )  # Converts array of rectangular coordinates (x,y) to polar (angle, radius)
    pol_cnt_sorted = merge_sort(pol_cnt)
    x, y = condense_polar(pol_cnt_sorted)

    return x, y


def condense_polar(polar_array: List[float]) -> tuple[List[float], List[float]]:
    """
    Condenses a polar array to have 'NUM_STEPS' data points for analysis

    Parameters
    ----------
    polar_array : List[float]
        A polar array of unknown length

    Returns
    -------
    newx, newy : List[float], List[float]

    """
    # Converting data to a form able to be passed into scipy.interp1d
    x = np.empty(len(polar_array))
    y = np.empty(len(polar_array))
    for i in range(len(polar_array)):
        x[i] = polar_array[i][1]
        y[i] = polar_array[i][0]

    # Linear interpolation to normalize all shapes to have the same number of data points
    f = scipy.interpolate.interp1d(x, y, kind="linear", fill_value="extrapolate")
    newx = np.linspace(x.min(), x.max(), num=NUM_STEPS)
    newy = f(newx)
    return newx, newy


def merge_sort(data: List[float]) -> List[float]:
    """
    Basic implementation of merge sort algorithm, slightly edited to fit our array structure of tuples (sorted based on increasing angle)

    Parameters
    ----------
    data : List[float]
        An array of float tuples storing (radius, angle)

    Returns
    -------
    results : List[(float, float)]
        Returns the same list that was passed in, but each tuple is sorted by increasing angle
    """
    data_length = len(data)
    if data_length < 2:
        return data

    results = list()
    midpoint = data_length // 2

    lefts = merge_sort(data[:midpoint])
    rights = merge_sort(data[midpoint:])

    l = r = 0
    while l < len(lefts) and r < len(rights):
        if lefts[l][1] <= rights[r][1]:
            results.append(lefts[l])
            l += 1
        else:
            results.append(rights[r])
            r += 1

    if l < len(lefts):
        results += lefts[l:]
    elif r < len(rights):
        results += rights[r:]

    return results


def cartesian_to_polar(x: float, y: float) -> tuple[float, float]:
    """
    Converts a rectangular (cartesian) coordinate to polar

    Parameters
    ----------
    x, y : float, float
        the x and y value of a point in rectangular (cartesian) coordinates

    Returns
    -------
    (rho, phi) : (float, float)
        Returns a tuple of the radius and angle of the cartesian point converted to polar coordinates
    """
    rho = np.sqrt(x**2 + y**2)
    phi = np.arctan2(y, x)
    return (rho, phi)


def cartesian_array_to_polar(arr: List[float]) -> List[float]:
    """
    Converts an array of rectangular (cartesian) coordinates to an array of polar coordinates

    Parameters
    ----------
    arr : List[float]
        An array of rectangular (cartesian) coordinates

    Returns
    -------
    shape : chars.ODLCShape | None
        Returns an array of polar coordinates
    """
    polar = []  # Stores an array of angles and radii as tuples (radius, angle)
    for i in range(len(arr)):
        coord = cartesian_to_polar(arr[i][0][1], arr[i][0][0])
        polar.append(coord)
    return polar


def verify_shape_choice(mystery_radii_list: List[float], sample_ODLC_radii: List[float]) -> bool:
    """
    Verifies that an ODLC's Polar graph is adequately similar to the "guessed" ODLC's sample graph

    Parameters
    ----------
    mystery_radii_list : List[float]
        The list of radii of the ODLC shape we are trying to classify
    sample_ODLC_radii : List[float]
        The sample list of radii for the guessed ODLC shape

    Returns
    -------
    shape : bool
        Returns true if the absolute difference of the two radii lists is small enough, false if not
    """
    difference = 0.0
    for i in range(NUM_STEPS):
        difference += abs(mystery_radii_list[i] - sample_ODLC_radii[i])
    return difference < NUM_STEPS / 8
    # IMPORTANT -------------------THIS EQUATION IS MINIMALLY TESTED--------------------<|MERGE_RESOLUTION|>--- conflicted
+++ resolved
@@ -5,11 +5,7 @@
 from scipy import signal
 from vision.common import constants as consts
 from vision.common import odlc_characteristics as chars
-<<<<<<< HEAD
-=======
-
-# from vision.standard_object.odlc_classify_shape import process_shapes
->>>>>>> bb9428db
+
 import json
 from typing import List, Tuple, Union
 
@@ -121,17 +117,6 @@
     mysteryArr_y = np.roll(
         mysteryArr_y, -mystery_min_index
     )  # Rolls all values to put minimum radius at x = 0
-<<<<<<< HEAD
-=======
-    """ ""
-
-    mysteryArr_x, mysteryArr_y = mysteryArr
-    mysteryArr_y = np.array(mysteryArr_y)  # Convert to numpy array
-    mysteryArr_y /= np.max(mysteryArr_y)  # Normalizes radii to all be between 0 and 1
-    mystery_min_index = np.argmin(mysteryArr_y)
-
-    mysteryArr_y = np.roll(mysteryArr_y, -mystery_min_index)
->>>>>>> bb9428db
 
     peaks = signal.find_peaks(mysteryArr_y, prominence=PROMINENCE)[0]
     num_peaks = len(peaks)
