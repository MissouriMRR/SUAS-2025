--- conflicted
+++ resolved
@@ -8,11 +8,8 @@
 from vision.standard_object.odlc_classify_shape import process_shapes
 import json
 from typing import List, Tuple, Union
-<<<<<<< HEAD
-from typing import Type, Dict
-=======
-
->>>>>>> caae197a
+
+
 
 # constants
 
@@ -64,12 +61,6 @@
 
 
 def classify_shape(contour: consts.Contour) -> Union[chars.ODLCShape, None]:
-<<<<<<< HEAD
-    
-#def classify_shape(contour: consts.Contour) -> chars.ODLCShape | None:
-=======
-    # def classify_shape(contour: consts.Contour) -> chars.ODLCShape | None:
->>>>>>> caae197a
     """
     Will determine if the contour matches any ODLC shape, then verify that choice by comparing to sample
 
