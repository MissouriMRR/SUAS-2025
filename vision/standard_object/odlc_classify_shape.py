--- conflicted
+++ resolved
@@ -142,13 +142,8 @@
     """
     return compare_based_on_peaks(generate_polar_array(contour))
 
-<<<<<<< HEAD
-def compare_based_on_peaks(mysteryArr: NDArray[Shape["128, 2"], Float64]) -> chars.ODLCShape | None:
-    # def compare_based_on_peaks(mysteryArr: List[float]) -> chars.ODLCShape | None:
-=======
 
 def compare_based_on_peaks(polar_array: NDArray[Shape["128"], Float64]) -> chars.ODLCShape | None:
->>>>>>> 743d032f
     """
     Will determine if a polar array matches any ODLC shape, then verify that choice by comparing to sample
 
