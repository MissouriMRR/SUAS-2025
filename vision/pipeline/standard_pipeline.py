"""Functions that perform standard object detection, localization, and classification"""

from typing import TypeAlias

import numpy as np

from nptyping import NDArray, Shape, UInt8, Float32
import vision.common.constants as consts

from vision.common.crop import crop_image
from vision.competition_inputs.bottle_reader import BottleData
from vision.common.bounding_box import BoundingBox
from vision.common.odlc_characteristics import ODLCColor

from vision.standard_object.odlc_contour_detection import fetch_shape_contours
from vision.standard_object.odlc_classify_shape import process_shapes
from vision.standard_object.odlc_text_detection import get_odlc_text
from vision.standard_object.odlc_colors import find_colors

import vision.pipeline.pipeline_utils as pipe_utils

ContourHeirarchyList: TypeAlias = list[tuple[tuple[consts.Contour, ...], consts.Hierarchy]]

# The various thresholds to run the image processing at
PROCESSING_THRESHOLDS: list[tuple[int, int]] = [(0, 50), (25, 150), (50, 250), (75, 350)]


def find_standard_objects(
    original_image: consts.Image, camera_parameters: consts.CameraParameters, image_path: str
) -> list[BoundingBox]:
    """
    Finds all bounding boxes of standard objects in an image

    Parameters
    ----------
    original_image: Image
        The image to find shapes in
    camera_parameters: CameraParameters
        The details of how and where the photo was taken
    image_path: str
        The path for the image the bounding box is from

    Returns
    -------
    found_odlcs: list[BoundingBox]
        The list of bounding boxes of detected standard objects
    """

    found_odlcs: list[BoundingBox] = []
<<<<<<< HEAD
    contours: list[consts.Contour] = fetch_shape_contours(original_image, True, "contours.jpg")
=======
    contours: list[consts.Contour] = fetch_shape_contours(original_image)
>>>>>>> ce1336dc
    shapes: list[BoundingBox] = process_shapes(contours)
    shape: BoundingBox
    for shape in shapes:
        # Set the shape attributes by reference. If successful, keep the shape
        if set_shape_attributes(shape, original_image) and pipe_utils.set_generic_attributes(
            shape, image_path, original_image.shape, camera_parameters
        ):
            found_odlcs.append(shape)

    return found_odlcs


<<<<<<< HEAD
def iterate_find_contours(original_image: consts.Image) -> ContourHeirarchyList:
    """
    Gets the contours on multiple inputs for an image - hopefully one of the inputs will work

    Parameters
    ----------
    original_image: Image
        The image to find contours in

    Returns
    -------
    contour_heirarchies_list: ContourHeirarchyList
        The list of tuples of contours and heirarchies in the form (contour, heirarchy)
    """

    contour_heirarchies_list: ContourHeirarchyList = []

    thresholds: tuple[int, int]
    for thresholds in PROCESSING_THRESHOLDS:
        processed_image: consts.ScImage = preprocess_std_odlc(
            original_image, thresholds[0], thresholds[1]
        )

        # Get the contours in the image
        contours: tuple[consts.Contour, ...]
        hierarchy: consts.Hierarchy
        contours, hierarchy = cv2.findContours(
            processed_image, cv2.RETR_TREE, cv2.CHAIN_APPROX_NONE
        )

        contour_heirarchies_list.append((contours, hierarchy))

    return contour_heirarchies_list


=======
>>>>>>> ce1336dc
def set_shape_attributes(
    shape: BoundingBox,
    original_image: consts.Image,
) -> bool:
    """
    Gets the attributes of a shape returned from process_shapes()
    Modifies `shape` in place

    Parameters
    ----------
    shape: BoundingBox
        The bounding box of the shape. Attribute "shape" must be set
    original_image: Image
        The image used to get the details for each shape

    Returns
    -------
    attributes_found: bool
        Returns true if all attributes were successfully found
    """

    if shape.get_attribute("shape") is None:
        return False

    odlc_img: consts.Image = crop_image(original_image, shape)
<<<<<<< HEAD
=======

    text_bounding: BoundingBox = get_odlc_text(odlc_img)

    text_img: consts.Image = crop_image(odlc_img, text_bounding)
>>>>>>> ce1336dc

    text_bounding: BoundingBox = get_odlc_text(odlc_img)

    shape_color: ODLCColor
    text_color: ODLCColor
<<<<<<< HEAD
    if not text_bounding.get_attribute("text"):
        # No text was found, we can only get the shape color
        _, shape_color = find_colors(odlc_img)
        shape.set_attribute("shape_color", shape_color)
    else:
        # Text found, we can try to look for both colors
        shape.set_attribute("text", text_bounding.get_attribute("text"))
        text_img: consts.Image = crop_image(odlc_img, text_bounding)
        shape_color, text_color = find_colors(text_img)

        shape.set_attribute("shape_color", shape_color)
        shape.set_attribute("text_color", text_color)
=======
    shape_color, text_color = find_colors(text_img)

    shape.set_attribute("shape_color", shape_color)
    shape.set_attribute("text_color", text_color)
>>>>>>> ce1336dc

    return True


def sort_odlcs(
    bottle_info: dict[str, BottleData], saved_odlcs: list[BoundingBox]
) -> list[list[BoundingBox]]:
    """
    Sorts the standard objects in the given list by which bottle they match

    Parameters
    ----------
    bottle_info: dict[str, BottleData]
        The data describing the object matching each bottle
    saved_odlcs: list[BoundingBox]
        The list of all sightings of standard objects

    Returns
    -------
    sorted_odlcs: list[list[BoundingBox]]
        The list of sightings of each object, matched to bottles
    """

    # The first index represents the bottle index - that's why there's 5
    sorted_odlcs: list[list[BoundingBox]] = [[], [], [], [], []]

    shape: BoundingBox
    for shape in saved_odlcs:
        bottle_index: int = get_bottle_index(shape, bottle_info)

        # Save the shape bounding box in its proper place
        if bottle_index != -1:
            sorted_odlcs[bottle_index].append(shape)

    return sorted_odlcs


def get_bottle_index(shape: BoundingBox, bottle_info: dict[str, BottleData]) -> int:
    """
    For the input ODLC BoundingBox, find the index of the bottle that it best matches.
    Returns -1 if no good match is found

    Parameters
    ----------
    shape: BoundingBox
        The bounding box of the shape. Attributes "text", "shape", "shape_color", and
        "text_color" must be set
    bottle_info: list[BottleData]
        The input info from bottle.json

    Returns
    -------
    bottle_index: int
        The index of the bottle from bottle.json that best matches the given ODLC
        Returns -1 if no good match is found
    """

    # For each of the given bottle shapes, find the number of characteristics the
    #   discovered ODLC shape has in common with it
    all_matches: NDArray[Shape[5], UInt8] = np.zeros((5), dtype=UInt8)

    index: str
    info: BottleData
    for index, info in bottle_info.items():
        matches: int = 0

        # if shape.get_attribute("text") == info["letter"]:
        #    matches += 1

        if shape.get_attribute("shape") == info["shape"]:
            matches += 1

        # if shape.get_attribute("shape_color") == info["shape_color"]:
        #    matches += 1

        # if shape.get_attribute("text_color") == info["letter_color"]:
        #    matches += 1

        all_matches[int(index)] = matches

    # This if statement ensures that bad matches are ignored, and standards can be lowered.
    #   Still takes the best match, but if none are good enough they will be ignored.
    if all_matches.max() > 0:
        # Gets the index of the first bottle with the most matches.
        # First [0] takes the first dimension, second [0] takes the first element
        return np.where(all_matches == all_matches.max())[0][0]

    return -1


def create_odlc_dict(sorted_odlcs: list[list[BoundingBox]]) -> consts.ODLCDict:
    """
    Creates the ODLC_Dict dictionary from a list of shape bounding boxes

    Parameters
    ----------
    sorted_odlcs: list[list[BoundingBox]]
        The list of sightings of each object, matched to bottles

    Returns
    -------
    odlc_dict: consts.ODLC_Dict
        The dictionary of ODLCs matching the output format
    """

    odlc_dict: consts.ODLCDict = {}

    i: int
    bottle: list[BoundingBox]
    for i, bottle in enumerate(sorted_odlcs):
        coords_list: list[tuple[int, int]] = []

        shape: BoundingBox
        for shape in bottle:
            coords_list.append((shape.get_attribute("latitude"), shape.get_attribute("longitude")))

        if len(bottle) > 0:
            coords_array: NDArray[Shape["*, 2"], Float32] = np.array(coords_list)

            average_coord: NDArray[Shape["2"], Float32] = np.average(coords_array, axis=0)

            odlc_dict[str(i)] = {"latitude": average_coord[0], "longitude": average_coord[1]}

    return odlc_dict<|MERGE_RESOLUTION|>--- conflicted
+++ resolved
@@ -47,11 +47,7 @@
     """
 
     found_odlcs: list[BoundingBox] = []
-<<<<<<< HEAD
     contours: list[consts.Contour] = fetch_shape_contours(original_image, True, "contours.jpg")
-=======
-    contours: list[consts.Contour] = fetch_shape_contours(original_image)
->>>>>>> ce1336dc
     shapes: list[BoundingBox] = process_shapes(contours)
     shape: BoundingBox
     for shape in shapes:
@@ -63,45 +59,6 @@
 
     return found_odlcs
 
-
-<<<<<<< HEAD
-def iterate_find_contours(original_image: consts.Image) -> ContourHeirarchyList:
-    """
-    Gets the contours on multiple inputs for an image - hopefully one of the inputs will work
-
-    Parameters
-    ----------
-    original_image: Image
-        The image to find contours in
-
-    Returns
-    -------
-    contour_heirarchies_list: ContourHeirarchyList
-        The list of tuples of contours and heirarchies in the form (contour, heirarchy)
-    """
-
-    contour_heirarchies_list: ContourHeirarchyList = []
-
-    thresholds: tuple[int, int]
-    for thresholds in PROCESSING_THRESHOLDS:
-        processed_image: consts.ScImage = preprocess_std_odlc(
-            original_image, thresholds[0], thresholds[1]
-        )
-
-        # Get the contours in the image
-        contours: tuple[consts.Contour, ...]
-        hierarchy: consts.Hierarchy
-        contours, hierarchy = cv2.findContours(
-            processed_image, cv2.RETR_TREE, cv2.CHAIN_APPROX_NONE
-        )
-
-        contour_heirarchies_list.append((contours, hierarchy))
-
-    return contour_heirarchies_list
-
-
-=======
->>>>>>> ce1336dc
 def set_shape_attributes(
     shape: BoundingBox,
     original_image: consts.Image,
@@ -127,19 +84,12 @@
         return False
 
     odlc_img: consts.Image = crop_image(original_image, shape)
-<<<<<<< HEAD
-=======
-
-    text_bounding: BoundingBox = get_odlc_text(odlc_img)
-
-    text_img: consts.Image = crop_image(odlc_img, text_bounding)
->>>>>>> ce1336dc
 
     text_bounding: BoundingBox = get_odlc_text(odlc_img)
 
     shape_color: ODLCColor
     text_color: ODLCColor
-<<<<<<< HEAD
+
     if not text_bounding.get_attribute("text"):
         # No text was found, we can only get the shape color
         _, shape_color = find_colors(odlc_img)
@@ -152,12 +102,6 @@
 
         shape.set_attribute("shape_color", shape_color)
         shape.set_attribute("text_color", text_color)
-=======
-    shape_color, text_color = find_colors(text_img)
-
-    shape.set_attribute("shape_color", shape_color)
-    shape.set_attribute("text_color", text_color)
->>>>>>> ce1336dc
 
     return True
 
